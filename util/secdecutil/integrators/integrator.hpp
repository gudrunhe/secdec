#ifndef SecDecUtil_integrator_hpp_included
#define SecDecUtil_integrator_hpp_included

/*
 * This file defines a general integrator interface for real and complex-valued functions.
 *
 * Real integrators only have to implement the function "get_integrate()",
 * which returns a function taking an integrand container and returning an UncorrelatedDeviation.
 *
 * Complex integrators using "IntegrandContainer" have to implement the function "get_together_integrate()"
 * to integrate real and imaginary part at the same time
 * and/or "get_real_integrator()", which should return a unique pointer to a real-valued version of
 * the integrator. The latter can then be used to integrate real and imaginaty part separately
 * if the boolean member variable "together" is set to false.
 *
 * Complex integrators using a generalized "container_t" can override "get_together_integrate()" for
 * integrating the real and imaginary part in one go. For separate real and imaginary integration, such integrators
 * have to implement a custom "integrate" function.
 */

#ifdef SECDEC_WITH_CUDA
    #include <thrust/complex.h>
#endif
#include <complex>
#include <memory>
#include <stdexcept>
#include <secdecutil/integrand_container.hpp>
#include <secdecutil/uncertainties.hpp>

namespace secdecutil
{

  template<typename return_t, typename input_t, typename container_t = secdecutil::IntegrandContainer<return_t, input_t const * const>> // TODO: document "container_t", cuda example
  struct Integrator
  {
  protected:
    virtual std::function<secdecutil::UncorrelatedDeviation<return_t>
      (const container_t&)>
      get_integrate() = 0;

  public:
    const std::function<secdecutil::UncorrelatedDeviation<return_t>
      (const container_t&)>
      integrate;

    Integrator() :
    integrate
    (
      [ this ] (const container_t& integrand_container)
      {
          return get_integrate()(integrand_container);
      }
    ) {};

<<<<<<< HEAD
  virtual ~Integrator() = default;
=======
    virtual ~Integrator() = default;
>>>>>>> 3a7ea5a9

  };

  #define COMPLEX_INTEGRATOR(complex_template) \
  template<typename return_t, typename input_t> \
  struct Integrator<complex_template<return_t>, input_t> \
  { \
  using container_t = secdecutil::IntegrandContainer<complex_template<return_t>, input_t const * const>; \
 \
  protected: \
    virtual std::unique_ptr<Integrator<return_t, input_t>> get_real_integrator() \
    { \
      throw std::runtime_error("Separate integration of real and imaginary part is not available because pointer to real-valued integrator is not implemented for this integrator. Try \"together = true\"."); \
    } \
 \
    virtual std::function<secdecutil::UncorrelatedDeviation<complex_template<return_t>> \
      (const container_t&)> \
      get_together_integrate() \
    { \
      throw std::runtime_error("Simultaneous integration of real and imaginary part is not implemented for this integrator. Try \"together = false\"."); \
    } \
 \
  public: \
 \
    bool together; \
    const std::function<secdecutil::UncorrelatedDeviation<complex_template<return_t>> (const container_t&)> integrate; \
 \
    Integrator() : \
    together(false), \
    integrate \
    ( \
      [ this ] (const container_t& integrand_container) \
      { \
        if (together) { \
 \
          return get_together_integrate()(integrand_container); \
 \
        } else { \
 \
          auto real_integrator = this->get_real_integrator(); \
          auto real_part = real_integrator->integrate(complex_to_real::real(integrand_container)); \
          auto imag_part = real_integrator->integrate(complex_to_real::imag(integrand_container)); \
          return secdecutil::UncorrelatedDeviation<complex_template<return_t>>({real_part.value,imag_part.value},{real_part.uncertainty,imag_part.uncertainty}); \
 \
        } \
    } \
    ) {}; \
 \
  virtual ~Integrator() = default; \
 \
  };

<<<<<<< HEAD
  COMPLEX_INTEGRATOR(std::complex)
  #ifdef SECDEC_WITH_CUDA
    COMPLEX_INTEGRATOR(thrust::complex)
  #endif
  #undef COMPLEX_INTEGRATOR

  #define COMPLEX_INTEGRATOR(complex_template) \
  template<typename return_t, typename input_t, typename container_t> \
  struct Integrator<complex_template<return_t>, input_t, container_t> \
  { \
  protected: \
    virtual std::function<secdecutil::UncorrelatedDeviation<complex_template<return_t>> \
      (const container_t&)> \
      get_together_integrate() \
    { \
      throw std::runtime_error("Simultaneous integration of real and imaginary part is not implemented for this integrator. Try \"together = false\"."); \
    } \
 \
  public: \
 \
    bool together; \
    const std::function<secdecutil::UncorrelatedDeviation<complex_template<return_t>> (const container_t&)> integrate; \
 \
    Integrator \
    ( \
      const std::function<secdecutil::UncorrelatedDeviation<complex_template<return_t>> (const container_t&)>& integrate \
    ) : \
      together(false), \
      integrate(integrate) \
    {}; \
 \
    Integrator() : \
    together(false), \
    integrate \
    ( \
      [ this ] (const container_t& integrand_container) \
      { \
        if (together) { \
 \
          return get_together_integrate()(integrand_container); \
 \
        } else { \
 \
          throw std::runtime_error("Simultaneous integration of real and imaginary part is not implemented for this integrator. Try \"together = false\"."); \
 \
        } \
      } \
    ) {}; \
 \
  virtual ~Integrator() = default; \
 \
=======
    virtual ~Integrator() = default;

>>>>>>> 3a7ea5a9
  };

  COMPLEX_INTEGRATOR(std::complex)
  #ifdef SECDEC_WITH_CUDA
    COMPLEX_INTEGRATOR(thrust::complex)
  #endif
  #undef COMPLEX_INTEGRATOR

/*
 * The class "MultiIntegrator" defines an integrator
 * that switches between two integrators depending on
 * the dimension of the integrand: If the integrand
 * is lower dimensional than "critical_dim" then
 * "low_dim_integrator", otherwise "high_dim_integrator"
 * is used.
 */

  template<typename return_t, typename input_t, typename container_t = secdecutil::IntegrandContainer<return_t, input_t const * const>>
  struct MultiIntegrator : Integrator<return_t,input_t,container_t>
  {
    Integrator<return_t,input_t,container_t>& low_dim_integrator;
    Integrator<return_t,input_t,container_t>& high_dim_integrator;
    int critical_dim;

    /* Constructor */
    MultiIntegrator
    (
      Integrator<return_t,input_t,container_t>& low_dim_integrator,
      Integrator<return_t,input_t,container_t>& high_dim_integrator,
      int critical_dim
    ) :
      low_dim_integrator(low_dim_integrator),
      high_dim_integrator(high_dim_integrator),
      critical_dim(critical_dim)
    {};

    std::function<secdecutil::UncorrelatedDeviation<return_t>
      (const container_t&)>
      get_integrate()
      {
        return [this](const container_t& ic)
          {
            if (ic.number_of_integration_variables < critical_dim)
              return low_dim_integrator.integrate(ic);
            else
              return high_dim_integrator.integrate(ic);
          };
      }

  };

  #define COMPLEX_MULTIINTEGRATOR(complex_template) \
  template<typename return_t, typename input_t, typename container_t> \
  struct MultiIntegrator<complex_template<return_t>,input_t,container_t> : Integrator<complex_template<return_t>,input_t,container_t> \
  { \
    Integrator<complex_template<return_t>,input_t,container_t>& low_dim_integrator; \
    Integrator<complex_template<return_t>,input_t,container_t>& high_dim_integrator; \
    int critical_dim; \
 \
    std::function<secdecutil::UncorrelatedDeviation<complex_template<return_t>> \
      (const container_t&)> \
      get_together_integrate() \
      { \
        return [this] (const container_t& ic) \
        { \
          if (ic.number_of_integration_variables < critical_dim) \
            return low_dim_integrator.integrate(ic); \
          else \
            return high_dim_integrator.integrate(ic); \
        }; \
    }; \
 \
    /* Constructor */ \
    MultiIntegrator \
    ( \
      Integrator<complex_template<return_t>,input_t,container_t>& low_dim_integrator, \
      Integrator<complex_template<return_t>,input_t,container_t>& high_dim_integrator, \
      int critical_dim \
    ) : \
      low_dim_integrator(low_dim_integrator), \
      high_dim_integrator(high_dim_integrator), \
      critical_dim(critical_dim) \
    { this->together = true; }; \
 \
  };

  COMPLEX_MULTIINTEGRATOR(std::complex)
  #ifdef SECDEC_WITH_CUDA
    COMPLEX_MULTIINTEGRATOR(thrust::complex)
  #endif
  #undef COMPLEX_MULTIINTEGRATOR

}

#endif<|MERGE_RESOLUTION|>--- conflicted
+++ resolved
@@ -52,11 +52,7 @@
       }
     ) {};
 
-<<<<<<< HEAD
   virtual ~Integrator() = default;
-=======
-    virtual ~Integrator() = default;
->>>>>>> 3a7ea5a9
 
   };
 
@@ -105,11 +101,10 @@
     } \
     ) {}; \
  \
-  virtual ~Integrator() = default; \
- \
-  };
-
-<<<<<<< HEAD
+    virtual ~Integrator() = default; \
+ \
+  };
+
   COMPLEX_INTEGRATOR(std::complex)
   #ifdef SECDEC_WITH_CUDA
     COMPLEX_INTEGRATOR(thrust::complex)
@@ -159,12 +154,8 @@
       } \
     ) {}; \
  \
-  virtual ~Integrator() = default; \
- \
-=======
-    virtual ~Integrator() = default;
-
->>>>>>> 3a7ea5a9
+    virtual ~Integrator() = default; \
+ \
   };
 
   COMPLEX_INTEGRATOR(std::complex)

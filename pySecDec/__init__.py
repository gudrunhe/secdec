<<<<<<< HEAD
from . import algebra, decomposition, misc, uf, subtraction
from .metadata import __authors__, __version__
=======
from . import algebra, decomposition, misc, loop_integral, subtraction
__version__ = '0.0'
__authors__ = 'Sophia Borowka, Gudrun Heinrich, Stephan Jahn, Stephen Jones, Matthias Kerner, Johannes Schlenk, Tom Zirke'
>>>>>>> bfe54dfb
<|MERGE_RESOLUTION|>--- conflicted
+++ resolved
@@ -1,8 +1,2 @@
-<<<<<<< HEAD
-from . import algebra, decomposition, misc, uf, subtraction
-from .metadata import __authors__, __version__
-=======
 from . import algebra, decomposition, misc, loop_integral, subtraction
-__version__ = '0.0'
-__authors__ = 'Sophia Borowka, Gudrun Heinrich, Stephan Jahn, Stephen Jones, Matthias Kerner, Johannes Schlenk, Tom Zirke'
->>>>>>> bfe54dfb
+from .metadata import __authors__, __version__